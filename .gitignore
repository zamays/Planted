# Byte-compiled / optimized / DLL files
__pycache__/
*.py[cod]
*$py.class

# C extensions
*.so

# Distribution / packaging
.Python
build/
develop-eggs/
dist/
downloads/
eggs/
.eggs/
lib/
lib64/
parts/
sdist/
var/
wheels/
share/python-wheels/
*.egg-info/
.installed.cfg
*.egg
MANIFEST

# PyInstaller
*.manifest
*.spec

# Installer logs
pip-log.txt
pip-delete-this-directory.txt

# Unit test / coverage reports
htmlcov/
.tox/
.nox/
.coverage
.coverage.*
.cache
nosetests.xml
coverage.xml
*.cover
*.py,cover
.hypothesis/
.pytest_cache/
cover/

# Translations
*.mo
*.pot

# Django stuff:
*.log
local_settings.py
db.sqlite3
db.sqlite3-journal

# Flask stuff:
instance/
.webassets-cache

# Scrapy stuff:
.scrapy

# Sphinx documentation
docs/_build/

# PyBuilder
.pybuilder/
target/

# Jupyter Notebook
.ipynb_checkpoints
*.ipynb

# IPython
profile_default/
ipython_config.py

# pyenv
.python-version

<<<<<<< HEAD
# Python
__pycache__/
*.py[cod]
*$py.class
*.so

# Environment variables and secrets
=======
# pipenv
Pipfile.lock

# poetry
poetry.lock

# PEP 582
__pypackages__/

# Celery stuff
celerybeat-schedule
celerybeat.pid

# SageMath parsed files
*.sage.py

# Environments
>>>>>>> db778b0a
.env
.venv
env/
venv/
ENV/
env.bak/
venv.bak/
*.env.local
*.env.*.local
pyvenv.cfg

# Spyder project settings
.spyderproject
.spyproject

# Rope project settings
.ropeproject

# mkdocs documentation
/site

# mypy
.mypy_cache/
.dmypy.json
dmypy.json

# Pyre type checker
.pyre/

# pytype static type analyzer
.pytype/

# Cython debug symbols
cython_debug/

# IDEs
.vscode/
.idea/
*.swp
*.swo
*~
.project
.pydevproject
.settings/
*.sublime-project
*.sublime-workspace
*code-workspace
.claude/

# OS-specific files
.DS_Store
.DS_Store?
._*
.Spotlight-V100
.Trashes
ehthumbs.db
Thumbs.db
Desktop.ini

# Application specific
*.db
Claude.md
settings.json<|MERGE_RESOLUTION|>--- conflicted
+++ resolved
@@ -84,7 +84,6 @@
 # pyenv
 .python-version
 
-<<<<<<< HEAD
 # Python
 __pycache__/
 *.py[cod]
@@ -92,7 +91,6 @@
 *.so
 
 # Environment variables and secrets
-=======
 # pipenv
 Pipfile.lock
 
@@ -110,7 +108,6 @@
 *.sage.py
 
 # Environments
->>>>>>> db778b0a
 .env
 .venv
 env/
